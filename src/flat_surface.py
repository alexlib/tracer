# Implements a specularly reflecting, grey surface.

from numpy import linalg as LA
import numpy as N

from surface import UniformSurface
from ray_bundle import RayBundle
import optics

class FlatSurface(UniformSurface):
    """Implements the geometry of a flat mirror surface. 
    The local coordinates take Z to be the plane normal.
    """
    def __init__(self,  location=None,  rotation=None,  absorptivity=0., width=1.,  height=1., mirror=None):
        """Arguments: 
        location, rotation, absorptivity - passed along to the base class.
        width - dimension along the surface's local x axis.
        height - dimension along the surface's local y axis.
        Attributes:
        _transform - the transformation of the surface into the frame of the parent object  
        object. Within it's own local coordinate system the sphere is assume to be centered  
        about the origin
        _self._temp_frame & self._temp_rotation - used to store values for the next iteration
        of intersections
        _inner_n & _outer_n - describe the refractive indices on either side of the surface;  
        note that nothing defines the inside or outside of a surface and it is arbitrarily   
        assigned to the surface that is already facing the air                               
        _mirror - indicates if the surface is fully reflective   
        """
        UniformSurface.__init__(self,  location, rotation, absorptivity, mirror)
        self.set_width(width)
        self.set_height(height)
        self._abs = absorptivity 
        self._transform = N.vstack((N.hstack((self.get_rotation(), self.get_location()[:,None])), N.r_[[0,0,0,1]]))
        self._temp_frame = self._transform
        self._inner_n = 1.
        self._outer_n = 1.
        
    def get_width(self):
        return self._w
    
    def get_height(self):
        return self._h
        
    def set_width(self,  w):
        if w <= 0:
            raise ValueError("Width must be positive")
        self._w = w
    
    def set_height(self,  h):
        if h <= 0:
            raise ValueError("Height must be positive")
        self._h = h
      
    # Ray handling protocol:
    def register_incoming(self,  ray_bundle):
        """This is the first phase of dealing with an energy bundle. The surface
        registers the bundle as a reference (so that future indexing into the same
        bundle is understood).
        Arguments: ray_bundle - a RayBundle object with at-least its vertices and 
            directions specified.
        Returns: a 1D array with the parametric position of intersection along each 
            of the rays. Rays that missed the surface return +infinity.
        """
        xy = self._temp_frame[:3][:,:2]
        d = -ray_bundle.get_directions()
        v = ray_bundle.get_vertices() - self._temp_frame[:3][:,3][:,None]
        n = ray_bundle.get_num_rays()
                
        # `params` holds the parametric location of intersections along x axis, 
        # y-axis and ray, in that order.
        params = N.empty((3, n))
        for ray in xrange(n):
            # Solve the linear equation system of the intersection point:
            eqns = N.hstack((xy,  d[:, ray][:, None]))
            if LA.det(eqns) != 0:
                params[:, ray] = N.dot(LA.inv(eqns), v[:, ray])
                continue
            # Singular matrix (parallel rays to the surface):
            params[:, ray].fill(N.inf)
            
        # Mark missing rays with infinity:
        missing = (abs(params[0])  > self._w/2.) | (abs(params[1] ) > self._h/2.)
        params[2, missing] = N.inf

        # Takes into account a negative depth
        # Note that only the 3rd row of params is relevant here!
        negative = params[2] < 0
        params[2, negative] = N.Inf
        
        # Storage for later reference:
        self._current_bundle = ray_bundle
        self._current_params = params[:2]

        return params[2]
    
    def get_outgoing(self,  selector, min_energy):
        """Generates a new ray bundle, which is the reflections/refractions of the
        user-selected rays out of the incoming ray-bundle that was previously 
        registered.
        Arguments: selector - a boolean array specifying which rays of the incoming
            bundle are still relevant.
        Returns: a RayBundle object with the new bundle, with vertices on the panel
            and directions according to optics laws.
        """
        # Note that n1 is a copy for get_ref_index() since assigning n2 changes the value
        # of the current bundle's refractive index 
        outg = RayBundle()
        n1 = self._current_bundle.get_ref_index().copy()
        n2 = self.get_ref_index(self._current_bundle.get_ref_index(), outg, selector)
        
        temp_rotation = self._temp_frame[:3][:,:3]
        temp_location = self._temp_frame[:3][:,3]
        
        fresnel = optics.fresnel(self._current_bundle.get_directions()[:,selector], temp_rotation[:,2][:,None], self._abs, self._current_bundle.get_energy()[selector], n1[selector], n2[selector], self.mirror)   
        vertices = N.dot(temp_rotation[:, :2],  self._current_params[:, selector]) + \
            temp_location[:, None]

        outg.set_vertices(N.hstack((vertices, vertices)))
        outg.set_directions(fresnel[0])
        outg.set_energy(fresnel[1]) 
        outg.set_parent(N.hstack((N.arange(self._current_bundle.get_num_rays())[selector],
                                 N.arange(self._current_bundle.get_num_rays())[selector])))
        outg.set_ref_index(N.hstack((self._current_bundle.get_ref_index()[selector],
                                    self._current_bundle.get_ref_index()[selector])))
        
<<<<<<< HEAD
        return outg
=======
        delete = N.where(outg.get_energy() <= min_energy)[0] 
        if N.shape(delete)[0] != 0:
            outg = outg.delete_rays(delete)
        return outg

        
>>>>>>> d017063b
<|MERGE_RESOLUTION|>--- conflicted
+++ resolved
@@ -94,7 +94,7 @@
 
         return params[2]
     
-    def get_outgoing(self,  selector, min_energy):
+    def get_outgoing(self,  selector):
         """Generates a new ray bundle, which is the reflections/refractions of the
         user-selected rays out of the incoming ray-bundle that was previously 
         registered.
@@ -124,13 +124,4 @@
         outg.set_ref_index(N.hstack((self._current_bundle.get_ref_index()[selector],
                                     self._current_bundle.get_ref_index()[selector])))
         
-<<<<<<< HEAD
-        return outg
-=======
-        delete = N.where(outg.get_energy() <= min_energy)[0] 
-        if N.shape(delete)[0] != 0:
-            outg = outg.delete_rays(delete)
-        return outg
-
-        
->>>>>>> d017063b
+        return outg